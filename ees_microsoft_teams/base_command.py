--- conflicted
+++ resolved
@@ -18,13 +18,9 @@
 except ImportError:
     from cached_property import cached_property
 
-<<<<<<< HEAD
 from concurrent.futures import ThreadPoolExecutor, as_completed
 
 from . import constant
-=======
-from .enterprise_search_wrapper import EnterpriseSearchWrapper
->>>>>>> c3a8aa9c
 from .configuration import Configuration
 from .enterprise_search_wrapper import EnterpriseSearchWrapper
 from .local_storage import LocalStorage
