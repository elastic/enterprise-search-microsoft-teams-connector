#
# Copyright Elasticsearch B.V. and/or licensed to Elasticsearch B.V. under one
# or more contributor license agreements. Licensed under the Elastic License 2.0;
# you may not use this file except in compliance with the Elastic License 2.0.
#
"""This module allows to sync data to Elastic Enterprise Search.

    It's possible to run full syncs and incremental syncs with this module.
"""

from . import constant
from .local_storage import LocalStorage


class SyncMicrosoftTeams:
    """Fetches the Microsoft Teams documents and its permissions and store them into queue."""

    def __init__(self, indexing_type, config, logger, queue):
        self.logger = logger
        self.config = config
        self.objects = config.get_value("object_type_to_index")
        self.permission = config.get_value("enable_document_permission")
        self.indexing_type = indexing_type
        self.local_storage = LocalStorage(config)
        self.queue = queue

    def fetch_teams(self, teams_obj, ids_list):
        """Fetches teams from Microsoft Teams
        :param teams_obj: Class object to fetch teams and its objects
        :param ids_list: Document ids list from respective doc id file
        """
        teams = teams_obj.get_all_teams(ids_list)
        if "teams" in self.objects:
            self.queue.append_to_queue(constant.TEAMS, teams)
        return teams

    def fetch_channels(self, teams_obj, ids_list, teams):
        """Fetches channels from Microsoft Teams
        :param teams: List of teams to fetch the channels
        :param teams_obj: Class object to fetch teams and its objects
        :param ids_list: Document ids list from respective doc id file
        """
        channels, channel_documents = teams_obj.get_team_channels(teams, ids_list)
        if "channels" in self.objects:
            self.queue.append_to_queue(constant.CHANNELS, channel_documents)
        return channels

    def fetch_channel_messages(self, teams_obj, start_time, end_time, ids_list, channels):
        """Fetches channel messages from Microsoft Teams
        :param teams_obj: Class object to fetch teams and its objects
        :param start_time: Start time for fetching channel messages and tabs
        :param end_time: End time for fetching channel messages and tabs
        :param ids_list: Document ids list from respective doc id file
        :param channels: List of channels to fetch channel messages from Microsoft Teams
        """
        channel_message_documents = teams_obj.get_channel_messages(
            channels, ids_list, start_time, end_time
        )
        self.queue.append_to_queue(constant.CHANNEL_MESSAGES, channel_message_documents)

<<<<<<< HEAD
    def fetch_channel_documents(self, teams_obj, start_time, end_time, ids_list, teams):
        """Fetches channel documents from Microsoft Teams
        :param teams: List of teams to fetch channels from Microsoft Teams
        :param teams_obj: Class object to fetch teams and its objects
        :param start_time: Start time for fetching channel documents
        :param end_time: End time for fetching channel documents
        :param ids_list: Document ids list from respective doc id file
        """
        channel_documents = teams_obj.get_channel_documents(
            teams, ids_list, start_time, end_time
        )
        self.queue.append_to_queue(constant.CHANNEL_DOCUMENTS, channel_documents)
=======
    def fetch_channel_tabs(self, teams_obj, start_time, end_time, ids_list, channels):
        """Fetches channel tabs from Microsoft Teams
        :param teams_obj: Class object to fetch teams and its objects
        :param start_time: Start time for fetching channel tabs
        :param end_time: End time for fetching channel tabs
        :param ids_list: Document ids list from respective doc id file
        :param channels: List of channels to fetch channel tabs from Microsoft Teams
        """
        tab_documents = teams_obj.get_channel_tabs(
            channels, ids_list, start_time, end_time
        )
        self.queue.append_to_queue(constant.CHANNEL_TABS, tab_documents)
>>>>>>> fb953110
<|MERGE_RESOLUTION|>--- conflicted
+++ resolved
@@ -58,20 +58,6 @@
         )
         self.queue.append_to_queue(constant.CHANNEL_MESSAGES, channel_message_documents)
 
-<<<<<<< HEAD
-    def fetch_channel_documents(self, teams_obj, start_time, end_time, ids_list, teams):
-        """Fetches channel documents from Microsoft Teams
-        :param teams: List of teams to fetch channels from Microsoft Teams
-        :param teams_obj: Class object to fetch teams and its objects
-        :param start_time: Start time for fetching channel documents
-        :param end_time: End time for fetching channel documents
-        :param ids_list: Document ids list from respective doc id file
-        """
-        channel_documents = teams_obj.get_channel_documents(
-            teams, ids_list, start_time, end_time
-        )
-        self.queue.append_to_queue(constant.CHANNEL_DOCUMENTS, channel_documents)
-=======
     def fetch_channel_tabs(self, teams_obj, start_time, end_time, ids_list, channels):
         """Fetches channel tabs from Microsoft Teams
         :param teams_obj: Class object to fetch teams and its objects
@@ -84,4 +70,16 @@
             channels, ids_list, start_time, end_time
         )
         self.queue.append_to_queue(constant.CHANNEL_TABS, tab_documents)
->>>>>>> fb953110
+
+    def fetch_channel_documents(self, teams_obj, start_time, end_time, ids_list, teams):
+        """Fetches channel documents from Microsoft Teams
+        :param teams: List of teams to fetch channels from Microsoft Teams
+        :param teams_obj: Class object to fetch teams and its objects
+        :param start_time: Start time for fetching channel documents
+        :param end_time: End time for fetching channel documents
+        :param ids_list: Document ids list from respective doc id file
+        """
+        channel_documents = teams_obj.get_channel_documents(
+            teams, ids_list, start_time, end_time
+        )
+        self.queue.append_to_queue(constant.CHANNEL_DOCUMENTS, channel_documents)