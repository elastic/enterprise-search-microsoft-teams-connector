--- conflicted
+++ resolved
@@ -24,7 +24,6 @@
         self.local_storage = LocalStorage(config)
         self.queue = queue
 
-<<<<<<< HEAD
     def fetch_user_chats(self, chats_obj, ids_list):
         """Fetches user chats from Microsoft Teams
         :param chats_obj: Chats class object to fetch the chats
@@ -32,7 +31,7 @@
         """
         user_permissions, chats = chats_obj.get_user_chats(ids_list)
         return user_permissions, chats
-=======
+
     def fetch_user_chat_messages(
         self,
         chats_obj,
@@ -56,7 +55,6 @@
             ids_list, user_drive, chats, start_time, end_time, user_attachment_token
         )
         self.queue.append_to_queue(constant.USER_CHATS_MESSAGE, documents)
->>>>>>> baaa5e14
 
     def fetch_teams(self, teams_obj, ids_list):
         """Fetches teams from Microsoft Teams
