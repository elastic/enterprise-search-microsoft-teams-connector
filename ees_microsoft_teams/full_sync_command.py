#
# Copyright Elasticsearch B.V. and/or licensed to Elasticsearch B.V. under one
# or more contributor license agreements. Licensed under the Elastic License 2.0;
# you may not use this file except in compliance with the Elastic License 2.0.
#
"""This module allows to run a full sync against a Microsoft Teams.

    It will attempt to sync absolutely all documents that are available in the
    third-party system and ingest them into Enterprise Search instance.
"""

from . import constant
from .base_command import BaseCommand
from .checkpointing import Checkpoint
from .connector_queue import ConnectorQueue
from .sync_enterprise_search import SyncEnterpriseSearch
from .sync_microsoft_teams import SyncMicrosoftTeams
from .msal_access_token import MSALAccessToken
from .utils import split_documents_into_equal_chunks

INDEXING_TYPE = "full"


class FullSyncCommand(BaseCommand):
    """This class starts execution of full sync feature.
        Full sync fetches the documents from the start time configured in config file till the current time
        from the Microsoft Teams and indexes them into the Workplace Search.
    """

    def start_producer(self, queue):
        """This method starts async calls for the producer which is responsible for fetching documents from
        the Microsoft Teams and pushing them in the shared queue
        :param queue: Shared queue to fetch the stored documents
        """
        self.logger.debug("Starting producer for fetching objects from Microsoft Teams")

        thread_count = self.config.get_value("ms_teams_sync_thread_count")
        sync_microsoft_teams = SyncMicrosoftTeams(
            INDEXING_TYPE, self.config, self.logger, queue
        )
        start_time = self.config.get_value("start_time")
        end_time = constant.CURRENT_TIME

        self.create_jobs_for_teams(
            INDEXING_TYPE,
            sync_microsoft_teams,
            thread_count,
            start_time,
            end_time,
            queue,
        )

<<<<<<< HEAD
        self.create_jobs_for_user_chats(
            INDEXING_TYPE,
            sync_microsoft_teams,
            thread_count,
            start_time,
            end_time,
            queue
=======
        self.create_jobs_for_calendars(
            INDEXING_TYPE, sync_microsoft_teams, start_time, end_time, queue
>>>>>>> 2f652b26
        )

        for _ in range(self.config.get_value("enterprise_search_sync_thread_count")):
            queue.end_signal()

    def start_consumer(self, queue):
        """This method starts async calls for the consumer which is responsible for indexing documents to the
        Enterprise Search
        :param queue: Shared queue to fetch the stored documents
        """
        self.logger.debug("Starting consumer for indexing objects to Workplace Search")

        thread_count = self.config.get_value("enterprise_search_sync_thread_count")
        sync_es = SyncEnterpriseSearch(
            self.config, self.logger, self.workplace_search_custom_client, queue
        )

        self.create_and_execute_jobs(thread_count, sync_es.perform_sync, (), [])
        self.logger.info("Completed indexing of the Microsoft Teams objects")

        checkpoint = Checkpoint(self.logger, self.config)
        for checkpoint_data in sync_es.checkpoint_list:
            checkpoint.set_checkpoint(checkpoint_data["checkpoint_time"], checkpoint_data["indexing_type"],
                                      checkpoint_data["object_type"])

    def execute(self):
        """This function execute the start function."""
        queue = ConnectorQueue(self.logger)
        self.local_storage.create_local_storage_directory()

        self.start_producer(queue)
        self.start_consumer(queue)
        self.logger.info("Completed Full sync")

    def create_jobs_for_teams(
        self,
        indexing_type,
        sync_microsoft_teams,
        thread_count,
        start_time,
        end_time,
        queue,
    ):
        """Creates jobs for fetching the teams and its children objects
        :param indexing_type: The type of the indexing i.e. Full or Incremental
        :param sync_microsoft_teams: Object for fetching the Microsoft Teams object
        :param thread_count: Thread count to make partitions
        :param start_time: Start time for fetching the data
        :param end_time: End time for fetching the data
        :param queue: Shared queue for storing the data
        """
        allowed_objects = [
            "teams",
            "channels",
            "channel_messages",
            "channel_tabs",
            "channel_documents",
        ]
        if not any(teams_object in self.config.get_value("object_type_to_index") for teams_object in allowed_objects):
            return

        storage_with_collection = self.local_storage.get_documents_from_doc_id_storage(
            "teams"
        )
        ids_list = storage_with_collection.get("global_keys", [])

        self.logger.debug("Started fetching the teams and its objects data...")
        microsoft_teams_object = self.microsoft_team_channel_object(
            self.get_access_token()
        )
        try:
            if self.config.get_value("enable_document_permission"):
                user_permissions = microsoft_teams_object.get_team_members()
                sync_microsoft_teams.sync_permissions(user_permissions)

            teams = sync_microsoft_teams.fetch_teams(microsoft_teams_object, ids_list)

            configuration_objects = self.config.get_value("object_type_to_index")

            teams_partition_list = split_documents_into_equal_chunks(
                teams, thread_count
            )

            channels = self.create_and_execute_jobs(
                thread_count,
                sync_microsoft_teams.fetch_channels,
                (
                    microsoft_teams_object,
                    ids_list
                ),
                teams_partition_list,
            )

            channels_partition_list = split_documents_into_equal_chunks(
                channels, thread_count
            )

            if "channel_messages" in configuration_objects:
                self.create_and_execute_jobs(
                    thread_count,
                    sync_microsoft_teams.fetch_channel_messages,
                    (
                        microsoft_teams_object,
                        start_time,
                        end_time,
                        ids_list
                    ),
                    channels_partition_list,
                )

            if "channel_tabs" in configuration_objects:
                self.create_and_execute_jobs(
                    thread_count,
                    sync_microsoft_teams.fetch_channel_tabs,
                    (
                        microsoft_teams_object,
                        start_time,
                        end_time,
                        ids_list
                    ),
                    channels_partition_list,
                )

            if "channel_documents" in configuration_objects:
                self.create_and_execute_jobs(
                    thread_count,
                    sync_microsoft_teams.fetch_channel_documents,
                    (
                        microsoft_teams_object,
                        start_time,
                        end_time,
                        ids_list
                    ),
                    teams_partition_list,
                )

            storage_with_collection["global_keys"] = list(ids_list)
            self.local_storage.update_storage(
                storage_with_collection, "teams"
            )

            self.logger.debug("Saving the checkpoint for Teams and its objects")
            queue.put_checkpoint("teams", end_time, indexing_type)
        except Exception as exception:
            self.logger.exception(
                f"Error while fetching the teams or it's objects data. Error: {exception}"
            )
        self.logger.info(
            "Completed fetching of teams and it's objects data to the Workplace Search"
        )

    def create_jobs_for_user_chats(
        self,
        indexing_type,
        sync_microsoft_teams,
        thread_count,
        start_time,
        end_time,
        queue,
    ):
        """Creates jobs for fetching the user chats and its children objects
        :param indexing_type: The type of the indexing i.e. Full or Incremental
        :param sync_microsoft_teams: Object for fetching the Microsoft Teams object
        :param thread_count: Thread count to make partitions
        :param start_time: Start time for fetching the data
        :param end_time: End time for fetching the data
        :param queue: Shared queue for storing the data
        """
        if "user_chats" not in self.config.get_value("object_type_to_index"):
            return
        self.logger.debug(
            "Started fetching the user chats, meeting chats, and meeting recordings..."
        )

        user_chat_object = self.microsoft_user_chats_object(
            self.get_access_token()
        )
        storage_with_collection = self.local_storage.get_documents_from_doc_id_storage(
            "user_chats"
        )
        ids_list = storage_with_collection.get("global_keys", [])

        try:

            user_permissions, chats = sync_microsoft_teams.fetch_user_chats(
                user_chat_object, ids_list
            )

            if self.config.get_value("enable_document_permission"):
                sync_microsoft_teams.sync_permissions(user_permissions)

            chats_partition_list = split_documents_into_equal_chunks(
                chats, thread_count
            )

            user_attachment_token = MSALAccessToken(self.logger, self.config)
            user_attachment_token = user_attachment_token.get_token(
                is_acquire_for_client=True
            )
            user_drive = {}

            self.create_and_execute_jobs(
                thread_count,
                sync_microsoft_teams.fetch_user_chat_messages,
                (
                    user_chat_object,
                    ids_list,
                    user_drive,
                    start_time,
                    end_time,
                    user_attachment_token,
                ),
                chats_partition_list,
            )

            storage_with_collection["global_keys"] = list(ids_list)
            self.local_storage.update_storage(
                storage_with_collection, "user_chats"
            )

            self.logger.debug("Saving the checkpoint for User Chats")
            queue.put_checkpoint("user_chats", end_time, indexing_type)
        except Exception as exception:
            self.logger.exception(
                f"Error while indexing user chats, meeting chats and meeting recordings. Error: "
                f"{exception}"
            )
        self.logger.info(
            "Completed fetching the user chats, meeting chats and meeting recordings"
        )

    def create_jobs_for_calendars(
        self, indexing_type, sync_microsoft_teams, start_time, end_time, queue
    ):
        """Creates jobs for fetching the calendar events
        :param indexing_type: The type of the indexing i.e. Full or Incremental
        :param sync_microsoft_teams: Object for fetching the Microsoft Teams object
        :param start_time: Start time for fetching the data
        :param end_time: End time for fetching the data
        :param queue: Shared queue for storing the data
        """
        self.logger.debug("Started fetching the calendar events from Microsoft Teams...")
        if "calendar" not in self.config.get_value("object_type_to_index"):
            return

        storage_with_collection = self.local_storage.get_documents_from_doc_id_storage("calendar")
        ids_list = storage_with_collection.get("global_keys", [])
        try:
            calendar_object = self.microsoft_calendar_object(
                self.get_access_token(is_acquire_for_client=True)
            )
            calendar_permissions = sync_microsoft_teams.fetch_calendars(
                calendar_object, ids_list, start_time, end_time
            )

            if self.config.get_value("enable_document_permission"):
                sync_microsoft_teams.sync_permissions(calendar_permissions)

            storage_with_collection["global_keys"] = list(ids_list)
            self.local_storage.update_storage(
                storage_with_collection, "calendar"
            )

            self.logger.debug("Saving the checkpoint for Calendars")
            queue.put_checkpoint("calendar", end_time, indexing_type)
        except Exception as exception:
            self.logger.exception(
                f"Error while fetching the calendars. Error: {exception}"
            )
        self.logger.info(
            "Completed fetching the calendar meetings"
        )<|MERGE_RESOLUTION|>--- conflicted
+++ resolved
@@ -50,7 +50,6 @@
             queue,
         )
 
-<<<<<<< HEAD
         self.create_jobs_for_user_chats(
             INDEXING_TYPE,
             sync_microsoft_teams,
@@ -58,10 +57,10 @@
             start_time,
             end_time,
             queue
-=======
+        )
+
         self.create_jobs_for_calendars(
             INDEXING_TYPE, sync_microsoft_teams, start_time, end_time, queue
->>>>>>> 2f652b26
         )
 
         for _ in range(self.config.get_value("enterprise_search_sync_thread_count")):
