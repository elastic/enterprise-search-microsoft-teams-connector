--- conflicted
+++ resolved
@@ -157,8 +157,6 @@
                     channels_partition_list,
                 )
 
-<<<<<<< HEAD
-=======
             if "channel_tabs" in configuration_objects:
                 self.create_jobs(
                     thread_count,
@@ -173,7 +171,6 @@
                     channels_partition_list,
                 )
 
->>>>>>> 5121138b
             storage_with_collection["global_keys"] = list(ids_list)
             self.local_storage.update_storage(
                 storage_with_collection, "teams"
