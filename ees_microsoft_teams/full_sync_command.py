--- conflicted
+++ resolved
@@ -15,8 +15,7 @@
 from .connector_queue import ConnectorQueue
 from .sync_enterprise_search import SyncEnterpriseSearch
 from .sync_microsoft_teams import SyncMicrosoftTeams
-from .msal_access_token import MSALAccessToken
-from .utils import split_documents_into_equal_chunks
+from .thread_jobs import ThreadJobs
 
 INDEXING_TYPE = "full"
 
@@ -41,7 +40,8 @@
         start_time = self.config.get_value("start_time")
         end_time = constant.CURRENT_TIME
 
-        self.create_jobs_for_teams(
+        thread_jobs = ThreadJobs(self.logger, self.config, self.local_storage)
+        thread_jobs.create_jobs_for_teams(
             INDEXING_TYPE,
             sync_microsoft_teams,
             thread_count,
@@ -50,9 +50,7 @@
             queue,
         )
 
-<<<<<<< HEAD
-=======
-        self.create_jobs_for_user_chats(
+        thread_jobs.create_jobs_for_user_chats(
             INDEXING_TYPE,
             sync_microsoft_teams,
             thread_count,
@@ -61,9 +59,12 @@
             queue
         )
 
->>>>>>> 4ffd236c
-        self.create_jobs_for_calendars(
-            INDEXING_TYPE, sync_microsoft_teams, start_time, end_time, queue
+        thread_jobs.create_jobs_for_calendars(
+            INDEXING_TYPE,
+            sync_microsoft_teams,
+            start_time,
+            end_time,
+            queue
         )
 
         for _ in range(self.config.get_value("enterprise_search_sync_thread_count")):
@@ -96,243 +97,4 @@
 
         self.start_producer(queue)
         self.start_consumer(queue)
-        self.logger.info("Completed Full sync")
-
-    def create_jobs_for_teams(
-        self,
-        indexing_type,
-        sync_microsoft_teams,
-        thread_count,
-        start_time,
-        end_time,
-        queue,
-    ):
-        """Creates jobs for fetching the teams and its children objects
-        :param indexing_type: The type of the indexing i.e. Full or Incremental
-        :param sync_microsoft_teams: Object for fetching the Microsoft Teams object
-        :param thread_count: Thread count to make partitions
-        :param start_time: Start time for fetching the data
-        :param end_time: End time for fetching the data
-        :param queue: Shared queue for storing the data
-        """
-        allowed_objects = [
-            "teams",
-            "channels",
-            "channel_messages",
-            "channel_tabs",
-            "channel_documents",
-        ]
-        if not any(teams_object in self.config.get_value("object_type_to_index") for teams_object in allowed_objects):
-            return
-
-        storage_with_collection = self.local_storage.get_documents_from_doc_id_storage(
-            "teams"
-        )
-        ids_list = storage_with_collection.get("global_keys", [])
-
-        self.logger.debug("Started fetching the teams and its objects data...")
-        microsoft_teams_object = self.microsoft_team_channel_object(
-            self.get_access_token()
-        )
-        try:
-            if self.config.get_value("enable_document_permission"):
-                user_permissions = microsoft_teams_object.get_team_members()
-                sync_microsoft_teams.sync_permissions(user_permissions)
-
-            teams = sync_microsoft_teams.fetch_teams(microsoft_teams_object, ids_list)
-
-            configuration_objects = self.config.get_value("object_type_to_index")
-
-            teams_partition_list = split_documents_into_equal_chunks(
-                teams, thread_count
-            )
-
-            channels = self.create_and_execute_jobs(
-                thread_count,
-                sync_microsoft_teams.fetch_channels,
-                (
-                    microsoft_teams_object,
-                    ids_list
-                ),
-                teams_partition_list,
-            )
-
-            channels_partition_list = split_documents_into_equal_chunks(
-                channels, thread_count
-            )
-
-            if "channel_messages" in configuration_objects:
-                self.create_and_execute_jobs(
-                    thread_count,
-                    sync_microsoft_teams.fetch_channel_messages,
-                    (
-                        microsoft_teams_object,
-                        start_time,
-                        end_time,
-                        ids_list
-                    ),
-                    channels_partition_list,
-                )
-
-            if "channel_tabs" in configuration_objects:
-                self.create_and_execute_jobs(
-                    thread_count,
-                    sync_microsoft_teams.fetch_channel_tabs,
-                    (
-                        microsoft_teams_object,
-                        start_time,
-                        end_time,
-                        ids_list
-                    ),
-                    channels_partition_list,
-                )
-
-            if "channel_documents" in configuration_objects:
-                self.create_and_execute_jobs(
-                    thread_count,
-                    sync_microsoft_teams.fetch_channel_documents,
-                    (
-                        microsoft_teams_object,
-                        start_time,
-                        end_time,
-                        ids_list
-                    ),
-                    teams_partition_list,
-                )
-
-            storage_with_collection["global_keys"] = list(ids_list)
-            self.local_storage.update_storage(
-                storage_with_collection, "teams"
-            )
-
-            self.logger.debug("Saving the checkpoint for Teams and its objects")
-            queue.put_checkpoint("teams", end_time, indexing_type)
-        except Exception as exception:
-            self.logger.exception(
-                f"Error while fetching the teams or it's objects data. Error: {exception}"
-            )
-        self.logger.info(
-            "Completed fetching of teams and it's objects data to the Workplace Search"
-        )
-
-    def create_jobs_for_user_chats(
-        self,
-        indexing_type,
-        sync_microsoft_teams,
-        thread_count,
-        start_time,
-        end_time,
-        queue,
-    ):
-        """Creates jobs for fetching the user chats and its children objects
-        :param indexing_type: The type of the indexing i.e. Full or Incremental
-        :param sync_microsoft_teams: Object for fetching the Microsoft Teams object
-        :param thread_count: Thread count to make partitions
-        :param start_time: Start time for fetching the data
-        :param end_time: End time for fetching the data
-        :param queue: Shared queue for storing the data
-        """
-        if "user_chats" not in self.config.get_value("object_type_to_index"):
-            return
-        self.logger.debug(
-            "Started fetching the user chats, meeting chats, and meeting recordings..."
-        )
-
-        user_chat_object = self.microsoft_user_chats_object(
-            self.get_access_token()
-        )
-        storage_with_collection = self.local_storage.get_documents_from_doc_id_storage(
-            "user_chats"
-        )
-        ids_list = storage_with_collection.get("global_keys", [])
-
-        try:
-
-            user_permissions, chats = sync_microsoft_teams.fetch_user_chats(
-                user_chat_object, ids_list
-            )
-
-            if self.config.get_value("enable_document_permission"):
-                sync_microsoft_teams.sync_permissions(user_permissions)
-
-            chats_partition_list = split_documents_into_equal_chunks(
-                chats, thread_count
-            )
-
-            user_attachment_token = MSALAccessToken(self.logger, self.config)
-            user_attachment_token = user_attachment_token.get_token(
-                is_acquire_for_client=True
-            )
-            user_drive = {}
-
-            self.create_and_execute_jobs(
-                thread_count,
-                sync_microsoft_teams.fetch_user_chat_messages,
-                (
-                    user_chat_object,
-                    ids_list,
-                    user_drive,
-                    start_time,
-                    end_time,
-                    user_attachment_token,
-                ),
-                chats_partition_list,
-            )
-
-            storage_with_collection["global_keys"] = list(ids_list)
-            self.local_storage.update_storage(
-                storage_with_collection, "user_chats"
-            )
-
-            self.logger.debug("Saving the checkpoint for User Chats")
-            queue.put_checkpoint("user_chats", end_time, indexing_type)
-        except Exception as exception:
-            self.logger.exception(
-                f"Error while indexing user chats, meeting chats and meeting recordings. Error: "
-                f"{exception}"
-            )
-        self.logger.info(
-            "Completed fetching the user chats, meeting chats and meeting recordings"
-        )
-
-    def create_jobs_for_calendars(
-        self, indexing_type, sync_microsoft_teams, start_time, end_time, queue
-    ):
-        """Creates jobs for fetching the calendar events
-        :param indexing_type: The type of the indexing i.e. Full or Incremental
-        :param sync_microsoft_teams: Object for fetching the Microsoft Teams object
-        :param start_time: Start time for fetching the data
-        :param end_time: End time for fetching the data
-        :param queue: Shared queue for storing the data
-        """
-        self.logger.debug("Started fetching the calendar events from Microsoft Teams...")
-        if "calendar" not in self.config.get_value("object_type_to_index"):
-            return
-
-        storage_with_collection = self.local_storage.get_documents_from_doc_id_storage("calendar")
-        ids_list = storage_with_collection.get("global_keys", [])
-        try:
-            calendar_object = self.microsoft_calendar_object(
-                self.get_access_token(is_acquire_for_client=True)
-            )
-            calendar_permissions = sync_microsoft_teams.fetch_calendars(
-                calendar_object, ids_list, start_time, end_time
-            )
-
-            if self.config.get_value("enable_document_permission"):
-                sync_microsoft_teams.sync_permissions(calendar_permissions)
-
-            storage_with_collection["global_keys"] = list(ids_list)
-            self.local_storage.update_storage(
-                storage_with_collection, "calendar"
-            )
-
-            self.logger.debug("Saving the checkpoint for Calendars")
-            queue.put_checkpoint("calendar", end_time, indexing_type)
-        except Exception as exception:
-            self.logger.exception(
-                f"Error while fetching the calendars. Error: {exception}"
-            )
-        self.logger.info(
-            "Completed fetching the calendar meetings"
-        )+        self.logger.info("Completed Full sync")